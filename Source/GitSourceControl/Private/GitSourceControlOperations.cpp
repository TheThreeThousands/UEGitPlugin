// Copyright (c) 2014-2018 Sebastien Rombauts (sebastien.rombauts@gmail.com)
//
// Distributed under the MIT License (MIT) (See accompanying file LICENSE.txt
// or copy at http://opensource.org/licenses/MIT)

#include "GitSourceControlOperations.h"

#include "Misc/Paths.h"
#include "Modules/ModuleManager.h"
#include "SourceControlOperations.h"
#include "ISourceControlModule.h"
#include "GitSourceControlModule.h"
#include "GitSourceControlCommand.h"
#include "GitSourceControlUtils.h"
#include "IPlatformFileProfilerWrapper.h"
#include "PlatformFilemanager.h"

#define LOCTEXT_NAMESPACE "GitSourceControl"

FName FGitPush::GetName() const
{
	return "Push";
}

FText FGitPush::GetInProgressString() const
{
	return LOCTEXT("SourceControl_Push", "Pushing local commits to remote origin...");
}


FName FGitConnectWorker::GetName() const
{
	return "Connect";
}

bool FGitConnectWorker::Execute(FGitSourceControlCommand& InCommand)
{
	check(InCommand.Operation->GetName() == GetName());
	TSharedRef<FConnect, ESPMode::ThreadSafe> Operation = StaticCastSharedRef<FConnect>(InCommand.Operation);

	// Check Git Availability
	if((InCommand.PathToGitBinary.Len() > 0) && GitSourceControlUtils::CheckGitAvailability(InCommand.PathToGitBinary))
	{
		// Now update the status of assets in Content/ directory and also Config files
		TArray<FString> ProjectDirs;
		ProjectDirs.Add(FPaths::ConvertRelativePathToFull(FPaths::ProjectContentDir()));
		ProjectDirs.Add(FPaths::ConvertRelativePathToFull(FPaths::ProjectConfigDir()));
		InCommand.bCommandSuccessful = GitSourceControlUtils::RunUpdateStatus(InCommand.PathToGitBinary, InCommand.PathToRepositoryRoot, InCommand.bUsingGitLfsLocking, ProjectDirs, InCommand.ErrorMessages, States);
		GitSourceControlUtils::RemoveRedundantErrors(InCommand, TEXT("' is outside repository"));
		if(!InCommand.bCommandSuccessful || InCommand.ErrorMessages.Num() > 0)
		{
			Operation->SetErrorText(LOCTEXT("NotAGitRepository", "Failed to enable Git source control. You need to initialize the project as a Git repository first."));
			InCommand.bCommandSuccessful = false;
		}
		else
		{
			GitSourceControlUtils::GetCommitInfo(InCommand.PathToGitBinary, InCommand.PathToRepositoryRoot, InCommand.CommitId, InCommand.CommitSummary);
		}
	}
	else
	{
		Operation->SetErrorText(LOCTEXT("GitNotFound", "Failed to enable Git source control. You need to install Git and specify a valid path to git executable."));
		InCommand.bCommandSuccessful = false;
	}

	return InCommand.bCommandSuccessful;
}

bool FGitConnectWorker::UpdateStates() const
{
	return GitSourceControlUtils::UpdateCachedStates(States);
}

FName FGitCheckOutWorker::GetName() const
{
	return "CheckOut";
}

bool FGitCheckOutWorker::Execute(FGitSourceControlCommand& InCommand)
{
	check(InCommand.Operation->GetName() == GetName());

	if(InCommand.bUsingGitLfsLocking)
	{
		// lock files: execute the LFS command on relative filenames
		InCommand.bCommandSuccessful = true;
		const TArray<FString> RelativeFiles = GitSourceControlUtils::RelativeFilenames(InCommand.Files, InCommand.PathToRepositoryRoot);

		InCommand.bCommandSuccessful &= GitSourceControlUtils::RunLFSCommand(TEXT("lock"), InCommand.PathToRepositoryRoot, TArray<FString>(), RelativeFiles, InCommand.InfoMessages, InCommand.ErrorMessages);

		// now update the status of our files
		GitSourceControlUtils::RunUpdateStatus(InCommand.PathToGitBinary, InCommand.PathToRepositoryRoot, InCommand.bUsingGitLfsLocking, InCommand.Files, InCommand.ErrorMessages, States, true);
		GitSourceControlUtils::RemoveRedundantErrors(InCommand, TEXT("' is outside repository"));
	}
	else
	{
		InCommand.bCommandSuccessful = false;
	}

	return InCommand.bCommandSuccessful;
}

bool FGitCheckOutWorker::UpdateStates() const
{
	return GitSourceControlUtils::UpdateCachedStates(States);
}

static FText ParseCommitResults(const TArray<FString>& InResults)
{
	if(InResults.Num() >= 1)
	{
		const FString& FirstLine = InResults[0];
		return FText::Format(LOCTEXT("CommitMessage", "Commited {0}."), FText::FromString(FirstLine));
	}
	return LOCTEXT("CommitMessageUnknown", "Submitted revision.");
}

// Get Locked Files (that is, CheckedOut files, not Added ones)
const TArray<FString> GetLockedFiles(const TArray<FString>& InFiles)
{
	TArray<FString> LockedFiles;

	FGitSourceControlModule& GitSourceControl = FModuleManager::GetModuleChecked<FGitSourceControlModule>("GitSourceControl");
	FGitSourceControlProvider& Provider = GitSourceControl.GetProvider();

	TArray<TSharedRef<ISourceControlState, ESPMode::ThreadSafe>> LocalStates;
	Provider.GetState(InFiles, LocalStates, EStateCacheUsage::Use);
	for(const auto& State : LocalStates)
	{
		if(State->IsCheckedOut())
		{
			LockedFiles.Add(State->GetFilename());
		}
	}

	return LockedFiles;
}

FName FGitCheckInWorker::GetName() const
{
	return "CheckIn";
}

bool FGitCheckInWorker::Execute(FGitSourceControlCommand& InCommand)
{
	check(InCommand.Operation->GetName() == GetName());

	TSharedRef<FCheckIn, ESPMode::ThreadSafe> Operation = StaticCastSharedRef<FCheckIn>(InCommand.Operation);

	// make a temp file to place our commit message in
	FGitScopedTempFile CommitMsgFile(Operation->GetDescription());
	if(CommitMsgFile.GetFilename().Len() > 0)
	{
		TArray<FString> Parameters;
		FString ParamCommitMsgFilename = TEXT("--file=\"");
		ParamCommitMsgFilename += FPaths::ConvertRelativePathToFull(CommitMsgFile.GetFilename());
		ParamCommitMsgFilename += TEXT("\"");
		Parameters.Add(ParamCommitMsgFilename);

		InCommand.bCommandSuccessful = GitSourceControlUtils::RunCommit(InCommand.PathToGitBinary, InCommand.PathToRepositoryRoot, Parameters, InCommand.Files, InCommand.InfoMessages, InCommand.ErrorMessages);
		if(InCommand.bCommandSuccessful)
		{
			// Remove any deleted files from status cache
			FGitSourceControlModule& GitSourceControl = FModuleManager::GetModuleChecked<FGitSourceControlModule>("GitSourceControl");
			FGitSourceControlProvider& Provider = GitSourceControl.GetProvider();

			TArray<TSharedRef<ISourceControlState, ESPMode::ThreadSafe>> LocalStates;
			Provider.GetState(InCommand.Files, LocalStates, EStateCacheUsage::Use);
			for(const auto& State : LocalStates)
			{
				if(State->IsDeleted())
				{
					Provider.RemoveFileFromCache(State->GetFilename());
				}
			}

			Operation->SetSuccessMessage(ParseCommitResults(InCommand.InfoMessages));
			const FString Message = (InCommand.InfoMessages.Num() > 0) ? InCommand.InfoMessages[0] : TEXT("");
			UE_LOG(LogSourceControl, Log, TEXT("commit successful: %s"), *Message);

			for (const FString& File : InCommand.Files)
			{
				FPlatformFileManager::Get().GetPlatformFile().SetReadOnly(*File, true);
			}

			// git-lfs: push and unlock files
			if(InCommand.bUsingGitLfsLocking && InCommand.bCommandSuccessful)
			{
				InCommand.bCommandSuccessful = GitSourceControlUtils::RunCommand(TEXT("push origin HEAD"), InCommand.PathToGitBinary, InCommand.PathToRepositoryRoot, TArray<FString>(), TArray<FString>(), InCommand.InfoMessages, InCommand.ErrorMessages);
				if(InCommand.bCommandSuccessful)
				{
					// unlock files: execute the LFS command on relative filenames
					// (unlock only locked files, that is, not Added files)
					const TArray<FString> LockedFiles = GetLockedFiles(InCommand.Files);
					
					if(LockedFiles.Num() > 0)
					{
						const TArray<FString> RelativeFiles = GitSourceControlUtils::RelativeFilenames(LockedFiles, InCommand.PathToRepositoryRoot);
<<<<<<< HEAD

						GitSourceControlUtils::RunLFSCommand(TEXT("unlock"), InCommand.PathToRepositoryRoot, TArray<FString>(), RelativeFiles, InCommand.InfoMessages, InCommand.ErrorMessages);
=======
						for(const auto& RelativeFile : RelativeFiles)
						{
							TArray<FString> OneFile;
							OneFile.Add(RelativeFile);
							GitSourceControlUtils::RunCommand(TEXT("lfs unlock"), InCommand.PathToGitBinary, InCommand.PathToRepositoryRoot, TArray<FString>(), OneFile, InCommand.InfoMessages, InCommand.ErrorMessages);	
						}
>>>>>>> c0cec5fd
					}
				}
			}
		}
	}

	// now update the status of our files
	GitSourceControlUtils::RunUpdateStatus(InCommand.PathToGitBinary, InCommand.PathToRepositoryRoot, InCommand.bUsingGitLfsLocking, InCommand.Files, InCommand.ErrorMessages, States, true);
	GitSourceControlUtils::RemoveRedundantErrors(InCommand, TEXT("' is outside repository"));
	GitSourceControlUtils::GetCommitInfo(InCommand.PathToGitBinary, InCommand.PathToRepositoryRoot, InCommand.CommitId, InCommand.CommitSummary);

	return InCommand.bCommandSuccessful;
}

bool FGitCheckInWorker::UpdateStates() const
{
	return GitSourceControlUtils::UpdateCachedStates(States);
}

FName FGitMarkForAddWorker::GetName() const
{
	return "MarkForAdd";
}

bool FGitMarkForAddWorker::Execute(FGitSourceControlCommand& InCommand)
{
	check(InCommand.Operation->GetName() == GetName());

	InCommand.bCommandSuccessful = GitSourceControlUtils::RunCommand(TEXT("add"), InCommand.PathToGitBinary, InCommand.PathToRepositoryRoot, TArray<FString>(), InCommand.Files, InCommand.InfoMessages, InCommand.ErrorMessages);

	if (InCommand.bCommandSuccessful)
	{
		GitSourceControlUtils::UpdateCachedStates(InCommand.Files, EWorkingCopyState::Added, States);
	}
	else
	{
		GitSourceControlUtils::RunUpdateStatus(InCommand.PathToGitBinary, InCommand.PathToRepositoryRoot, InCommand.bUsingGitLfsLocking, InCommand.Files, InCommand.ErrorMessages, States, true);
		GitSourceControlUtils::RemoveRedundantErrors(InCommand, TEXT("' is outside repository"));
	}

	return InCommand.bCommandSuccessful;
}

bool FGitMarkForAddWorker::UpdateStates() const
{
	return GitSourceControlUtils::UpdateCachedStates(States);
}

FName FGitDeleteWorker::GetName() const
{
	return "Delete";
}

bool FGitDeleteWorker::Execute(FGitSourceControlCommand& InCommand)
{
	check(InCommand.Operation->GetName() == GetName());

	InCommand.bCommandSuccessful = GitSourceControlUtils::RunCommand(TEXT("rm"), InCommand.PathToGitBinary, InCommand.PathToRepositoryRoot, TArray<FString>(), InCommand.Files, InCommand.InfoMessages, InCommand.ErrorMessages);

	if (InCommand.bCommandSuccessful)
	{
		GitSourceControlUtils::UpdateCachedStates(InCommand.Files, EWorkingCopyState::Deleted, States);
	}
	else
	{
		GitSourceControlUtils::RunUpdateStatus(InCommand.PathToGitBinary, InCommand.PathToRepositoryRoot, InCommand.bUsingGitLfsLocking, InCommand.Files, InCommand.ErrorMessages, States, true);
		GitSourceControlUtils::RemoveRedundantErrors(InCommand, TEXT("' is outside repository"));
	}

	return InCommand.bCommandSuccessful;
}

bool FGitDeleteWorker::UpdateStates() const
{
	return GitSourceControlUtils::UpdateCachedStates(States);
}


// Get lists of Missing files (ie "deleted"), Modified files, and "other than Added" Existing files
void GetMissingVsExistingFiles(const TArray<FString>& InFiles, TArray<FString>& OutMissingFiles, TArray<FString>& OutAllExistingFiles, TArray<FString>& OutOtherThanAddedExistingFiles)
{
	FGitSourceControlModule& GitSourceControl = FModuleManager::GetModuleChecked<FGitSourceControlModule>("GitSourceControl");
	FGitSourceControlProvider& Provider = GitSourceControl.GetProvider();

	const TArray<FString> Files = (InFiles.Num() > 0) ? (InFiles) : (Provider.GetFilesInCache());

	TArray<TSharedRef<ISourceControlState, ESPMode::ThreadSafe>> LocalStates;
	Provider.GetState(Files, LocalStates, EStateCacheUsage::Use);
	for(const auto& State : LocalStates)
	{
		if(FPaths::FileExists(State->GetFilename()))
		{
			if(State->IsAdded())
			{
				OutAllExistingFiles.Add(State->GetFilename());
			}
			else if(State->IsModified())
			{
				OutOtherThanAddedExistingFiles.Add(State->GetFilename());
				OutAllExistingFiles.Add(State->GetFilename());
			}
			else if(State->CanRevert()) // for locked but unmodified files
			{
				OutOtherThanAddedExistingFiles.Add(State->GetFilename());
			}
		}
		else
		{
			if (State->IsSourceControlled())
			{
				OutMissingFiles.Add(State->GetFilename());
			}
		}
	}
}

FName FGitRevertWorker::GetName() const
{
	return "Revert";
}

bool FGitRevertWorker::Execute(FGitSourceControlCommand& InCommand)
{
	// Filter files by status to use the right "revert" commands on them
	TArray<FString> MissingFiles;
	TArray<FString> AllExistingFiles;
	TArray<FString> OtherThanAddedExistingFiles;
	GetMissingVsExistingFiles(InCommand.Files, MissingFiles, AllExistingFiles, OtherThanAddedExistingFiles);

	InCommand.bCommandSuccessful = true;
	if(MissingFiles.Num() > 0)
	{
		// "Added" files that have been deleted needs to be removed from source control
		InCommand.bCommandSuccessful &= GitSourceControlUtils::RunCommand(TEXT("rm"), InCommand.PathToGitBinary, InCommand.PathToRepositoryRoot, TArray<FString>(), MissingFiles, InCommand.InfoMessages, InCommand.ErrorMessages);
	}
	if(AllExistingFiles.Num() > 0)
	{
		// reset any changes already added to the index
		InCommand.bCommandSuccessful &= GitSourceControlUtils::RunCommand(TEXT("reset"), InCommand.PathToGitBinary, InCommand.PathToRepositoryRoot, TArray<FString>({ TEXT("HEAD") }), AllExistingFiles, InCommand.InfoMessages, InCommand.ErrorMessages);
	}
	if(OtherThanAddedExistingFiles.Num() > 0)
	{
		// revert any changes in working copy (this would fails if the asset was in "Added" state, since after "reset" it is now "untracked")
		InCommand.bCommandSuccessful &= GitSourceControlUtils::RunCommand(TEXT("checkout"), InCommand.PathToGitBinary, InCommand.PathToRepositoryRoot, TArray<FString>(), OtherThanAddedExistingFiles, InCommand.InfoMessages, InCommand.ErrorMessages);
	}

	if(InCommand.bUsingGitLfsLocking)
	{
		// unlock files: execute the LFS command on relative filenames
		// (unlock only locked files, that is, not Added files)
		const TArray<FString> LockedFiles = GetLockedFiles(OtherThanAddedExistingFiles);
		if(LockedFiles.Num() > 0)
		{
			const TArray<FString> RelativeFiles = GitSourceControlUtils::RelativeFilenames(LockedFiles, InCommand.PathToRepositoryRoot);

			GitSourceControlUtils::RunLFSCommand(TEXT("unlock"), InCommand.PathToRepositoryRoot, TArray<FString>(), RelativeFiles, InCommand.InfoMessages, InCommand.ErrorMessages);
		}
	}

	// If no files were specified (full revert), refresh all relevant files instead of the specified files (which is an empty list in full revert)
	// This is required so that files that were "Marked for add" have their status updated after a full revert.
	TArray<FString> FilesToUpdate = InCommand.Files;
	if (InCommand.Files.Num() <= 0)
	{
		for (const auto& File : MissingFiles) FilesToUpdate.Add(File);
		for (const auto& File : AllExistingFiles) FilesToUpdate.Add(File);
		for (const auto& File : OtherThanAddedExistingFiles) FilesToUpdate.Add(File);
	}

	// now update the status of our files
	GitSourceControlUtils::RunUpdateStatus(InCommand.PathToGitBinary, InCommand.PathToRepositoryRoot, InCommand.bUsingGitLfsLocking, FilesToUpdate, InCommand.ErrorMessages, States, true);
	GitSourceControlUtils::RemoveRedundantErrors(InCommand, TEXT("' is outside repository"));

	return InCommand.bCommandSuccessful;
}

bool FGitRevertWorker::UpdateStates() const
{
	return GitSourceControlUtils::UpdateCachedStates(States);
}

FName FGitSyncWorker::GetName() const
{
	return "Sync";
}

bool FGitSyncWorker::Execute(FGitSourceControlCommand& InCommand)
{
	// pull the branch to get remote changes by rebasing any local commits (not merging them to avoid complex graphs)
	TArray<FString> Parameters;
	Parameters.Add(TEXT("--rebase"));
	Parameters.Add(TEXT("--autostash"));
	InCommand.bCommandSuccessful = GitSourceControlUtils::RunCommand(TEXT("pull"), InCommand.PathToGitBinary, InCommand.PathToRepositoryRoot, Parameters, TArray<FString>(), InCommand.InfoMessages, InCommand.ErrorMessages);

	// now update the status of our files
	GitSourceControlUtils::RunUpdateStatus(InCommand.PathToGitBinary, InCommand.PathToRepositoryRoot, InCommand.bUsingGitLfsLocking, InCommand.Files, InCommand.ErrorMessages, States);
	GitSourceControlUtils::RemoveRedundantErrors(InCommand, TEXT("' is outside repository"));
	GitSourceControlUtils::GetCommitInfo(InCommand.PathToGitBinary, InCommand.PathToRepositoryRoot, InCommand.CommitId, InCommand.CommitSummary);

	return InCommand.bCommandSuccessful;
}

bool FGitSyncWorker::UpdateStates() const
{
	return GitSourceControlUtils::UpdateCachedStates(States);
}


FName FGitPushWorker::GetName() const
{
	return "Push";
}

bool FGitPushWorker::Execute(FGitSourceControlCommand& InCommand)
{
	// push the branch to its default remote
	// (works only if the default remote "origin" is set and does not require authentication)
	TArray<FString> Parameters;
	Parameters.Add(TEXT("--set-upstream"));
	Parameters.Add(TEXT("origin"));
	Parameters.Add(TEXT("HEAD"));
	InCommand.bCommandSuccessful = GitSourceControlUtils::RunCommand(TEXT("push"), InCommand.PathToGitBinary, InCommand.PathToRepositoryRoot, Parameters, TArray<FString>(), InCommand.InfoMessages, InCommand.ErrorMessages);

	// NOTE: no need to update status of our files

	return InCommand.bCommandSuccessful;
}

bool FGitPushWorker::UpdateStates() const
{
	return false;
}

FName FGitUpdateStatusWorker::GetName() const
{
	return "UpdateStatus";
}

bool FGitUpdateStatusWorker::Execute(FGitSourceControlCommand& InCommand)
{
	check(InCommand.Operation->GetName() == GetName());

	TSharedRef<FUpdateStatus, ESPMode::ThreadSafe> Operation = StaticCastSharedRef<FUpdateStatus>(InCommand.Operation);

	if(InCommand.Files.Num() > 0)
	{
		InCommand.bCommandSuccessful = GitSourceControlUtils::RunUpdateStatus(InCommand.PathToGitBinary, InCommand.PathToRepositoryRoot, InCommand.bUsingGitLfsLocking, InCommand.Files, InCommand.ErrorMessages, States);
		GitSourceControlUtils::RemoveRedundantErrors(InCommand, TEXT("' is outside repository"));

		if(Operation->ShouldUpdateHistory())
		{
			for(int32 Index = 0; Index < States.Num(); Index++)
			{
				FString& File = InCommand.Files[Index];
				TGitSourceControlHistory History;

				if(States[Index].IsConflicted())
				{
					// In case of a merge conflict, we first need to get the tip of the "remote branch" (MERGE_HEAD)
					GitSourceControlUtils::RunGetHistory(InCommand.PathToGitBinary, InCommand.PathToRepositoryRoot, File, true, InCommand.ErrorMessages, History);
				}
				// Get the history of the file in the current branch
				InCommand.bCommandSuccessful &= GitSourceControlUtils::RunGetHistory(InCommand.PathToGitBinary, InCommand.PathToRepositoryRoot, File, false, InCommand.ErrorMessages, History);
				Histories.Add(*File, History);
			}
		}
	}
	else
	{
		// no path provided: only update the status of assets in Content/ directory and also Config files
		TArray<FString> ProjectDirs;
		ProjectDirs.Add(FPaths::ConvertRelativePathToFull(FPaths::ProjectContentDir()));
		ProjectDirs.Add(FPaths::ConvertRelativePathToFull(FPaths::ProjectConfigDir()));
		InCommand.bCommandSuccessful = GitSourceControlUtils::RunUpdateStatus(InCommand.PathToGitBinary, InCommand.PathToRepositoryRoot, InCommand.bUsingGitLfsLocking, ProjectDirs, InCommand.ErrorMessages, States);
		GitSourceControlUtils::RemoveRedundantErrors(InCommand, TEXT("' is outside repository"));
	}

	GitSourceControlUtils::GetCommitInfo(InCommand.PathToGitBinary, InCommand.PathToRepositoryRoot, InCommand.CommitId, InCommand.CommitSummary);

	// don't use the ShouldUpdateModifiedState() hint here as it is specific to Perforce: the above normal Git status has already told us this information (like Git and Mercurial)

	return InCommand.bCommandSuccessful;
}

bool FGitUpdateStatusWorker::UpdateStates() const
{
	bool bUpdated = GitSourceControlUtils::UpdateCachedStates(States);

	FGitSourceControlModule& GitSourceControl = FModuleManager::GetModuleChecked<FGitSourceControlModule>( "GitSourceControl" );
	FGitSourceControlProvider& Provider = GitSourceControl.GetProvider();
	const bool bUsingGitLfsLocking = GitSourceControl.AccessSettings().IsUsingGitLfsLocking();

	const FDateTime Now = FDateTime::Now();

	// add history, if any
	for(const auto& History : Histories)
	{
		TSharedRef<FGitSourceControlState, ESPMode::ThreadSafe> State = Provider.GetStateInternal(History.Key, bUsingGitLfsLocking);
		State->History = History.Value;
		State->TimeStamp = Now;
		bUpdated = true;
	}

	return bUpdated;
}

FName FGitCopyWorker::GetName() const
{
	return "Copy";
}

bool FGitCopyWorker::Execute(FGitSourceControlCommand& InCommand)
{
	check(InCommand.Operation->GetName() == GetName());

	// Copy or Move operation on a single file : Git does not need an explicit copy nor move,
	// but after a Move the Editor create a redirector file with the old asset name that points to the new asset.
	// The redirector needs to be commited with the new asset to perform a real rename.
	// => the following is to "MarkForAdd" the redirector, but it still need to be committed by selecting the whole directory and "check-in"
	InCommand.bCommandSuccessful = GitSourceControlUtils::RunCommand(TEXT("add"), InCommand.PathToGitBinary, InCommand.PathToRepositoryRoot, TArray<FString>(), InCommand.Files, InCommand.InfoMessages, InCommand.ErrorMessages);

	if (InCommand.bCommandSuccessful)
	{
		GitSourceControlUtils::UpdateCachedStates(InCommand.Files, EWorkingCopyState::Added, States);
	}

	return InCommand.bCommandSuccessful;
}

bool FGitCopyWorker::UpdateStates() const
{
	return GitSourceControlUtils::UpdateCachedStates(States);
}

FName FGitResolveWorker::GetName() const
{
	return "Resolve";
}

bool FGitResolveWorker::Execute( class FGitSourceControlCommand& InCommand )
{
	check(InCommand.Operation->GetName() == GetName());

	// mark the conflicting files as resolved:
	TArray<FString> Results;
	InCommand.bCommandSuccessful = GitSourceControlUtils::RunCommand(TEXT("add"), InCommand.PathToGitBinary, InCommand.PathToRepositoryRoot, TArray<FString>(), InCommand.Files, Results, InCommand.ErrorMessages);

	// now update the status of our files
	GitSourceControlUtils::RunUpdateStatus(InCommand.PathToGitBinary, InCommand.PathToRepositoryRoot, InCommand.bUsingGitLfsLocking, InCommand.Files, InCommand.ErrorMessages, States, true);
	GitSourceControlUtils::RemoveRedundantErrors(InCommand, TEXT("' is outside repository"));

	return InCommand.bCommandSuccessful;
}

bool FGitResolveWorker::UpdateStates() const
{
	return GitSourceControlUtils::UpdateCachedStates(States);
}

#undef LOCTEXT_NAMESPACE<|MERGE_RESOLUTION|>--- conflicted
+++ resolved
@@ -196,17 +196,12 @@
 					if(LockedFiles.Num() > 0)
 					{
 						const TArray<FString> RelativeFiles = GitSourceControlUtils::RelativeFilenames(LockedFiles, InCommand.PathToRepositoryRoot);
-<<<<<<< HEAD
 
 						GitSourceControlUtils::RunLFSCommand(TEXT("unlock"), InCommand.PathToRepositoryRoot, TArray<FString>(), RelativeFiles, InCommand.InfoMessages, InCommand.ErrorMessages);
-=======
-						for(const auto& RelativeFile : RelativeFiles)
-						{
-							TArray<FString> OneFile;
-							OneFile.Add(RelativeFile);
-							GitSourceControlUtils::RunCommand(TEXT("lfs unlock"), InCommand.PathToGitBinary, InCommand.PathToRepositoryRoot, TArray<FString>(), OneFile, InCommand.InfoMessages, InCommand.ErrorMessages);	
-						}
->>>>>>> c0cec5fd
+					}
+					for (const FString& File : LockedFiles)
+					{
+						FPlatformFileManager::Get().GetPlatformFile().SetReadOnly(*File, true);
 					}
 				}
 			}

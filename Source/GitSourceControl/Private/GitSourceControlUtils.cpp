// Copyright (c) 2014-2020 Sebastien Rombauts (sebastien.rombauts@gmail.com)
//
// Distributed under the MIT License (MIT) (See accompanying file LICENSE.txt
// or copy at http://opensource.org/licenses/MIT)

#include "GitSourceControlUtils.h"

#include "GitSourceControlCommand.h"
#include "GitSourceControlModule.h"
#include "GitSourceControlPrivatePCH.h"
#include "GitSourceControlProvider.h"
#include "HAL/FileManager.h"
#include "HAL/PlatformFilemanager.h"
#include "HAL/PlatformProcess.h"
#include "Interfaces/IPluginManager.h"
#include "ISourceControlModule.h"
#include "Misc/FileHelper.h"
#include "Misc/Paths.h"
#include "Modules/ModuleManager.h"
#include "ISourceControlModule.h"
#include "GitSourceControlModule.h"
#include "GitSourceControlProvider.h"
#include "Misc/DateTime.h"
#include "Misc/Timespan.h"

#if PLATFORM_LINUX
#include <sys/ioctl.h>
#endif

namespace GitSourceControlConstants
{
/** The maximum number of files we submit in a single Git command */
const int32 MaxFilesPerBatch = 50;
} // namespace GitSourceControlConstants

FGitScopedTempFile::FGitScopedTempFile(const FText& InText)
{
	Filename = FPaths::CreateTempFilename(*FPaths::ProjectLogDir(), TEXT("Git-Temp"), TEXT(".txt"));
	if (!FFileHelper::SaveStringToFile(InText.ToString(), *Filename, FFileHelper::EEncodingOptions::ForceUTF8WithoutBOM))
	{
		UE_LOG(LogSourceControl, Error, TEXT("Failed to write to temp file: %s"), *Filename);
	}
}

FGitScopedTempFile::~FGitScopedTempFile()
{
	if (FPaths::FileExists(Filename))
	{
		if (!FPlatformFileManager::Get().GetPlatformFile().DeleteFile(*Filename))
		{
			UE_LOG(LogSourceControl, Error, TEXT("Failed to delete temp file: %s"), *Filename);
		}
	}
}

const FString& FGitScopedTempFile::GetFilename() const
{
	return Filename;
}

FDateTime FGitLockedFilesCache::LastUpdated = FDateTime::MinValue();
TMap<FString, FString> FGitLockedFilesCache::LockedFiles = TMap<FString, FString>();

namespace GitSourceControlUtils
{
// Launch the Git command line process and extract its results & errors
static bool RunCommandInternalRaw(const FString& InCommand, const FString& InPathToGitBinary, const FString& InRepositoryRoot, const TArray<FString>& InParameters, const TArray<FString>& InFiles, FString& OutResults, FString& OutErrors, const int32 ExpectedReturnCode = 0)
{
	int32 ReturnCode = 0;
	FString FullCommand;
	FString LogableCommand; // short version of the command for logging purpose

	if (!InRepositoryRoot.IsEmpty())
	{
		FString RepositoryRoot = InRepositoryRoot;

		// Detect a "migrate asset" scenario (a "git add" command is applied to files outside the current project)
		if ((InFiles.Num() > 0) && !FPaths::IsRelative(InFiles[0]) && !InFiles[0].StartsWith(InRepositoryRoot))
		{
			// in this case, find the git repository (if any) of the destination Project
			FString DestinationRepositoryRoot;
			if (FindRootDirectory(FPaths::GetPath(InFiles[0]), DestinationRepositoryRoot))
			{
				RepositoryRoot = DestinationRepositoryRoot; // if found use it for the "add" command (else not, to avoid producing one more error in logs)
			}
		}

		// Specify the working copy (the root) of the git repository (before the command itself)
		FullCommand = TEXT("-C \"");
		FullCommand += RepositoryRoot;
		FullCommand += TEXT("\" ");
	}
	// then the git command itself ("status", "log", "commit"...)
	LogableCommand += InCommand;

	// Append to the command all parameters, and then finally the files
	for (const auto& Parameter : InParameters)
	{
		LogableCommand += TEXT(" ");
		LogableCommand += Parameter;
	}
	for (const auto& File : InFiles)
	{
		LogableCommand += TEXT(" \"");
		LogableCommand += File;
		LogableCommand += TEXT("\"");
	}
	// Also, Git does not have a "--non-interactive" option, as it auto-detects when there are no connected standard input/output streams

	FullCommand += LogableCommand;

<<<<<<< HEAD
#if UE_BUILD_DEBUG
	UE_LOG(LogSourceControl, Log, TEXT("RunCommand: 'git %s'"), *LogableCommand);
#endif
=======
	UE_LOG(LogSourceControl, Log, TEXT("RunCommand: 'git %s'"), *LogableCommand);
>>>>>>> 203b9489

	FString PathToGitOrEnvBinary = InPathToGitBinary;
#if PLATFORM_MAC
	// The Cocoa application does not inherit shell environment variables, so add the path expected to have git-lfs to PATH
	FString PathEnv = FPlatformMisc::GetEnvironmentVariable(TEXT("PATH"));
	FString GitInstallPath = FPaths::GetPath(InPathToGitBinary);

	TArray<FString> PathArray;
	PathEnv.ParseIntoArray(PathArray, FPlatformMisc::GetPathVarDelimiter());
	bool bHasGitInstallPath = false;
	for (auto Path : PathArray)
	{
		if (GitInstallPath.Equals(Path, ESearchCase::CaseSensitive))
		{
			bHasGitInstallPath = true;
			break;
		}
	}

	if (!bHasGitInstallPath)
	{
		PathToGitOrEnvBinary = FString("/usr/bin/env");
		FullCommand = FString::Printf(TEXT("PATH=\"%s%s%s\" \"%s\" %s"), *GitInstallPath, FPlatformMisc::GetPathVarDelimiter(), *PathEnv, *InPathToGitBinary, *FullCommand);
	}
#endif
	FPlatformProcess::ExecProcess(*PathToGitOrEnvBinary, *FullCommand, &ReturnCode, &OutResults, &OutErrors);

<<<<<<< HEAD
#if UE_BUILD_DEBUG
	UE_LOG(LogSourceControl, Log, TEXT("RunCommand(%s):\n%s"), *InCommand, *OutResults);
#endif
=======
	// TODO: add a setting to easily enable Verbose logging
	UE_LOG(LogSourceControl, Verbose, TEXT("RunCommand(%s):\n%s"), *InCommand, *OutResults);
>>>>>>> 203b9489
	if(ReturnCode != ExpectedReturnCode || OutErrors.Len() > 0)
	{
		UE_LOG(LogSourceControl, Warning, TEXT("RunCommand(%s) ReturnCode=%d:\n%s"), *InCommand, ReturnCode, *OutErrors);
	}

	// Move push/pull progress information from the error stream to the info stream
	if(ReturnCode == ExpectedReturnCode && OutErrors.Len() > 0)
	{
		OutResults.Append(OutErrors);
		OutErrors.Empty();
	}

	return ReturnCode == ExpectedReturnCode;
}

// Basic parsing or results & errors from the Git command line process
static bool RunCommandInternal(const FString& InCommand, const FString& InPathToGitBinary, const FString& InRepositoryRoot, const TArray<FString>& InParameters,
							   const TArray<FString>& InFiles, TArray<FString>& OutResults, TArray<FString>& OutErrorMessages)
{
	bool bResult;
	FString Results;
	FString Errors;

	bResult = RunCommandInternalRaw(InCommand, InPathToGitBinary, InRepositoryRoot, InParameters, InFiles, Results, Errors);
	Results.ParseIntoArray(OutResults, TEXT("\n"), true);
	Errors.ParseIntoArray(OutErrorMessages, TEXT("\n"), true);

	return bResult;
}

FString FindGitBinaryPath()
{
#if PLATFORM_WINDOWS
	// 1) First of all, look into standard install directories
	// NOTE using only "git" (or "git.exe") relying on the "PATH" envvar does not always work as expected, depending on the installation:
	// If the PATH is set with "git/cmd" instead of "git/bin",
	// "git.exe" launch "git/cmd/git.exe" that redirect to "git/bin/git.exe" and ExecProcess() is unable to catch its outputs streams.
	// First check the 64-bit program files directory:
	FString GitBinaryPath(TEXT("C:/Program Files/Git/bin/git.exe"));
	bool bFound = CheckGitAvailability(GitBinaryPath);
	if (!bFound)
	{
		// otherwise check the 32-bit program files directory.
		GitBinaryPath = TEXT("C:/Program Files (x86)/Git/bin/git.exe");
		bFound = CheckGitAvailability(GitBinaryPath);
	}
	if (!bFound)
	{
		// else the install dir for the current user: C:\Users\UserName\AppData\Local\Programs\Git\cmd
		const FString AppDataLocalPath = FPlatformMisc::GetEnvironmentVariable(TEXT("LOCALAPPDATA"));
		GitBinaryPath = FString::Printf(TEXT("%s/Programs/Git/cmd/git.exe"), *AppDataLocalPath);
		bFound = CheckGitAvailability(GitBinaryPath);
	}

	// 2) Else, look for the version of Git bundled with SmartGit "Installer with JRE"
	if (!bFound)
	{
		GitBinaryPath = TEXT("C:/Program Files (x86)/SmartGit/git/bin/git.exe");
		bFound = CheckGitAvailability(GitBinaryPath);
		if (!bFound)
		{
			// If git is not found in "git/bin/" subdirectory, try the "bin/" path that was in use before
			GitBinaryPath = TEXT("C:/Program Files (x86)/SmartGit/bin/git.exe");
			bFound = CheckGitAvailability(GitBinaryPath);
		}
	}

	// 3) Else, look for the local_git provided by SourceTree
	if (!bFound)
	{
		// C:\Users\UserName\AppData\Local\Atlassian\SourceTree\git_local\bin
		const FString AppDataLocalPath = FPlatformMisc::GetEnvironmentVariable(TEXT("LOCALAPPDATA"));
		GitBinaryPath = FString::Printf(TEXT("%s/Atlassian/SourceTree/git_local/bin/git.exe"), *AppDataLocalPath);
		bFound = CheckGitAvailability(GitBinaryPath);
	}

	// 4) Else, look for the PortableGit provided by GitHub Desktop
	if (!bFound)
	{
		// The latest GitHub Desktop adds its binaries into the local appdata directory:
		// C:\Users\UserName\AppData\Local\GitHub\PortableGit_c2ba306e536fdf878271f7fe636a147ff37326ad\cmd
		const FString AppDataLocalPath = FPlatformMisc::GetEnvironmentVariable(TEXT("LOCALAPPDATA"));
		const FString SearchPath = FString::Printf(TEXT("%s/GitHub/PortableGit_*"), *AppDataLocalPath);
		TArray<FString> PortableGitFolders;
		IFileManager::Get().FindFiles(PortableGitFolders, *SearchPath, false, true);
		if (PortableGitFolders.Num() > 0)
		{
			// FindFiles just returns directory names, so we need to prepend the root path to get the full path.
			GitBinaryPath = FString::Printf(TEXT("%s/GitHub/%s/cmd/git.exe"), *AppDataLocalPath, *(PortableGitFolders.Last())); // keep only the last PortableGit found
			bFound = CheckGitAvailability(GitBinaryPath);
			if (!bFound)
			{
				// If Portable git is not found in "cmd/" subdirectory, try the "bin/" path that was in use before
				GitBinaryPath = FString::Printf(TEXT("%s/GitHub/%s/bin/git.exe"), *AppDataLocalPath, *(PortableGitFolders.Last())); // keep only the last
																																	// PortableGit found
				bFound = CheckGitAvailability(GitBinaryPath);
			}
		}
	}

	// 5) Else, look for the version of Git bundled with Tower
	if (!bFound)
	{
		GitBinaryPath = TEXT("C:/Program Files (x86)/fournova/Tower/vendor/Git/bin/git.exe");
		bFound = CheckGitAvailability(GitBinaryPath);
	}

#elif PLATFORM_MAC
	// 1) First of all, look for the version of git provided by official git
	FString GitBinaryPath = TEXT("/usr/local/git/bin/git");
	bool bFound = CheckGitAvailability(GitBinaryPath);

	// 2) Else, look for the version of git provided by Homebrew
	if (!bFound)
	{
		GitBinaryPath = TEXT("/usr/local/bin/git");
		bFound = CheckGitAvailability(GitBinaryPath);
	}

	// 3) Else, look for the version of git provided by MacPorts
	if (!bFound)
	{
		GitBinaryPath = TEXT("/opt/local/bin/git");
		bFound = CheckGitAvailability(GitBinaryPath);
	}

	// 4) Else, look for the version of git provided by Command Line Tools
	if (!bFound)
	{
		GitBinaryPath = TEXT("/usr/bin/git");
		bFound = CheckGitAvailability(GitBinaryPath);
	}

	{
		SCOPED_AUTORELEASE_POOL;
		NSWorkspace* SharedWorkspace = [NSWorkspace sharedWorkspace];

		// 5) Else, look for the version of local_git provided by SmartGit
		if (!bFound)
		{
			NSURL* AppURL = [SharedWorkspace URLForApplicationWithBundleIdentifier:@"com.syntevo.smartgit"];
			if (AppURL != nullptr)
			{
				NSBundle* Bundle = [NSBundle bundleWithURL:AppURL];
				GitBinaryPath = FString::Printf(TEXT("%s/git/bin/git"), *FString([Bundle resourcePath]));
				bFound = CheckGitAvailability(GitBinaryPath);
			}
		}

		// 6) Else, look for the version of local_git provided by SourceTree
		if (!bFound)
		{
			NSURL* AppURL = [SharedWorkspace URLForApplicationWithBundleIdentifier:@"com.torusknot.SourceTreeNotMAS"];
			if (AppURL != nullptr)
			{
				NSBundle* Bundle = [NSBundle bundleWithURL:AppURL];
				GitBinaryPath = FString::Printf(TEXT("%s/git_local/bin/git"), *FString([Bundle resourcePath]));
				bFound = CheckGitAvailability(GitBinaryPath);
			}
		}

		// 7) Else, look for the version of local_git provided by GitHub Desktop
		if (!bFound)
		{
			NSURL* AppURL = [SharedWorkspace URLForApplicationWithBundleIdentifier:@"com.github.GitHubClient"];
			if (AppURL != nullptr)
			{
				NSBundle* Bundle = [NSBundle bundleWithURL:AppURL];
				GitBinaryPath = FString::Printf(TEXT("%s/app/git/bin/git"), *FString([Bundle resourcePath]));
				bFound = CheckGitAvailability(GitBinaryPath);
			}
		}

		// 8) Else, look for the version of local_git provided by Tower2
		if (!bFound)
		{
			NSURL* AppURL = [SharedWorkspace URLForApplicationWithBundleIdentifier:@"com.fournova.Tower2"];
			if (AppURL != nullptr)
			{
				NSBundle* Bundle = [NSBundle bundleWithURL:AppURL];
				GitBinaryPath = FString::Printf(TEXT("%s/git/bin/git"), *FString([Bundle resourcePath]));
				bFound = CheckGitAvailability(GitBinaryPath);
			}
		}
	}

#else
	FString GitBinaryPath = TEXT("/usr/bin/git");
	bool bFound = CheckGitAvailability(GitBinaryPath);
#endif

	if (bFound)
	{
		FPaths::MakePlatformFilename(GitBinaryPath);
	}
	else
	{
		// If we did not find a path to Git, set it empty
		GitBinaryPath.Empty();
	}

	return GitBinaryPath;
}

bool CheckGitAvailability(const FString& InPathToGitBinary, FGitVersion* OutVersion)
{
	FString InfoMessages;
	FString ErrorMessages;
	bool bGitAvailable = RunCommandInternalRaw(TEXT("version"), InPathToGitBinary, FString(), TArray<FString>(), TArray<FString>(), InfoMessages, ErrorMessages);
	if (bGitAvailable)
	{
		if (!InfoMessages.Contains("git"))
		{
			bGitAvailable = false;
		}
		else if (OutVersion)
		{
			ParseGitVersion(InfoMessages, OutVersion);
			FindGitCapabilities(InPathToGitBinary, OutVersion);
			FindGitLfsCapabilities(InPathToGitBinary, OutVersion);
		}
	}

	return bGitAvailable;
}

void ParseGitVersion(const FString& InVersionString, FGitVersion* OutVersion)
{
	// Parse "git version 2.11.0.windows.3" into the string tokens "git", "version", "2.11.0.windows.3"
	TArray<FString> TokenizedString;
	InVersionString.ParseIntoArrayWS(TokenizedString);

	// Select the string token containing the version "2.11.0.windows.3"
	const FString* TokenVersionStringPtr = TokenizedString.FindByPredicate([](FString& s) { return TChar<TCHAR>::IsDigit(s[0]); });
	if (TokenVersionStringPtr)
	{
		// Parse the version into its numerical components
		TArray<FString> ParsedVersionString;
		TokenVersionStringPtr->ParseIntoArray(ParsedVersionString, TEXT("."));
		if (ParsedVersionString.Num() >= 3)
		{
			if (ParsedVersionString[0].IsNumeric() && ParsedVersionString[1].IsNumeric() && ParsedVersionString[2].IsNumeric())
			{
				OutVersion->Major = FCString::Atoi(*ParsedVersionString[0]);
				OutVersion->Minor = FCString::Atoi(*ParsedVersionString[1]);
				OutVersion->Patch = FCString::Atoi(*ParsedVersionString[2]);
				if (ParsedVersionString.Num() >= 5)
				{
					if ((ParsedVersionString[3] == TEXT("windows")) && ParsedVersionString[4].IsNumeric())
					{
						OutVersion->Windows = FCString::Atoi(*ParsedVersionString[4]);
					}
				}
				UE_LOG(LogSourceControl, Log, TEXT("Git version %d.%d.%d(%d)"), OutVersion->Major, OutVersion->Minor, OutVersion->Patch, OutVersion->Windows);
			}
		}
	}
}

void FindGitCapabilities(const FString& InPathToGitBinary, FGitVersion* OutVersion)
{
	FString InfoMessages;
	FString ErrorMessages;
	RunCommandInternalRaw(TEXT("cat-file -h"), InPathToGitBinary, FString(), TArray<FString>(), TArray<FString>(), InfoMessages, ErrorMessages, 129);
	if (InfoMessages.Contains("--filters"))
	{
		OutVersion->bHasCatFileWithFilters = true;
	}
}

void FindGitLfsCapabilities(const FString& InPathToGitBinary, FGitVersion* OutVersion)
{
	FString InfoMessages;
	FString ErrorMessages;
	bool bGitLfsAvailable = RunCommandInternalRaw(TEXT("lfs version"), InPathToGitBinary, FString(), TArray<FString>(), TArray<FString>(), InfoMessages, ErrorMessages);
	if (bGitLfsAvailable)
	{
		OutVersion->bHasGitLfs = true;

		if (InfoMessages.Compare(TEXT("git-lfs/2.0.0")) >= 0)
		{
			OutVersion->bHasGitLfsLocking = true; // Git LFS File Locking workflow introduced in "git-lfs/2.0.0"
		}
		UE_LOG(LogSourceControl, Log, TEXT("%s"), *InfoMessages);
	}
}

// Find the root of the Git repository, looking from the provided path and upward in its parent directories.
bool FindRootDirectory(const FString& InPath, FString& OutRepositoryRoot)
{
	bool bFound = false;
	FString PathToGitSubdirectory;
	OutRepositoryRoot = InPath;

	auto TrimTrailing = [](FString& Str, const TCHAR Char) {
		int32 Len = Str.Len();
		while (Len && Str[Len - 1] == Char)
		{
			Str = Str.LeftChop(1);
			Len = Str.Len();
		}
	};

	TrimTrailing(OutRepositoryRoot, '\\');
	TrimTrailing(OutRepositoryRoot, '/');

	while (!bFound && !OutRepositoryRoot.IsEmpty())
	{
		// Look for the ".git" subdirectory (or file) present at the root of every Git repository
		PathToGitSubdirectory = OutRepositoryRoot / TEXT(".git");
		bFound = IFileManager::Get().DirectoryExists(*PathToGitSubdirectory) || IFileManager::Get().FileExists(*PathToGitSubdirectory);
		if (!bFound)
		{
			int32 LastSlashIndex;
			if (OutRepositoryRoot.FindLastChar('/', LastSlashIndex))
			{
				OutRepositoryRoot = OutRepositoryRoot.Left(LastSlashIndex);
			}
			else
			{
				OutRepositoryRoot.Empty();
			}
		}
	}
	if (!bFound)
	{
		OutRepositoryRoot = InPath; // If not found, return the provided dir as best possible root.
	}
	return bFound;
}

void GetUserConfig(const FString& InPathToGitBinary, const FString& InRepositoryRoot, FString& OutUserName, FString& OutUserEmail)
{
	bool bResults;
	TArray<FString> InfoMessages;
	TArray<FString> ErrorMessages;
	TArray<FString> Parameters;
	Parameters.Add(TEXT("user.name"));
	bResults = RunCommandInternal(TEXT("config"), InPathToGitBinary, InRepositoryRoot, Parameters, TArray<FString>(), InfoMessages, ErrorMessages);
	if (bResults && InfoMessages.Num() > 0)
	{
		OutUserName = InfoMessages[0];
	}

	Parameters.Reset();
	Parameters.Add(TEXT("user.email"));
	InfoMessages.Reset();
	bResults &= RunCommandInternal(TEXT("config"), InPathToGitBinary, InRepositoryRoot, Parameters, TArray<FString>(), InfoMessages, ErrorMessages);
	if (bResults && InfoMessages.Num() > 0)
	{
		OutUserEmail = InfoMessages[0];
	}
}

bool GetBranchName(const FString& InPathToGitBinary, const FString& InRepositoryRoot, FString& OutBranchName)
{
	bool bResults;
	TArray<FString> InfoMessages;
	TArray<FString> ErrorMessages;
	TArray<FString> Parameters;
	Parameters.Add(TEXT("--short"));
	Parameters.Add(TEXT("--quiet")); // no error message while in detached HEAD
	Parameters.Add(TEXT("HEAD"));
	bResults = RunCommandInternal(TEXT("symbolic-ref"), InPathToGitBinary, InRepositoryRoot, Parameters, TArray<FString>(), InfoMessages, ErrorMessages);
	if (bResults && InfoMessages.Num() > 0)
	{
		OutBranchName = InfoMessages[0];
	}
	else
	{
		Parameters.Reset();
		Parameters.Add(TEXT("-1"));
		Parameters.Add(TEXT("--format=\"%h\"")); // no error message while in detached HEAD
		bResults = RunCommandInternal(TEXT("log"), InPathToGitBinary, InRepositoryRoot, Parameters, TArray<FString>(), InfoMessages, ErrorMessages);
		if (bResults && InfoMessages.Num() > 0)
		{
			OutBranchName = "HEAD detached at ";
			OutBranchName += InfoMessages[0];
		}
		else
		{
			bResults = false;
		}
	}

	return bResults;
}

bool GetCommitInfo(const FString& InPathToGitBinary, const FString& InRepositoryRoot, FString& OutCommitId, FString& OutCommitSummary)
{
	bool bResults;
	TArray<FString> InfoMessages;
	TArray<FString> ErrorMessages;
	TArray<FString> Parameters;
	Parameters.Add(TEXT("-1"));
	Parameters.Add(TEXT("--format=\"%H %s\""));
	bResults = RunCommandInternal(TEXT("log"), InPathToGitBinary, InRepositoryRoot, Parameters, TArray<FString>(), InfoMessages, ErrorMessages);
	if (bResults && InfoMessages.Num() > 0)
	{
		OutCommitId = InfoMessages[0].Left(40);
		OutCommitSummary = InfoMessages[0].RightChop(41);
	}

	return bResults;
}

bool GetRemoteUrl(const FString& InPathToGitBinary, const FString& InRepositoryRoot, FString& OutRemoteUrl)
{
	TArray<FString> InfoMessages;
	TArray<FString> ErrorMessages;
	TArray<FString> Parameters;
	Parameters.Add(TEXT("get-url"));
	Parameters.Add(TEXT("origin"));
	const bool bResults = RunCommandInternal(TEXT("remote"), InPathToGitBinary, InRepositoryRoot, Parameters, TArray<FString>(), InfoMessages, ErrorMessages);
	if (bResults && InfoMessages.Num() > 0)
	{
		OutRemoteUrl = InfoMessages[0];
	}

	return bResults;
}

bool RunCommand(const FString& InCommand, const FString& InPathToGitBinary, const FString& InRepositoryRoot, const TArray<FString>& InParameters,
				const TArray<FString>& InFiles, TArray<FString>& OutResults, TArray<FString>& OutErrorMessages)
{
	bool bResult = true;

	if (InFiles.Num() > GitSourceControlConstants::MaxFilesPerBatch)
	{
		// Batch files up so we dont exceed command-line limits
		int32 FileCount = 0;
		while (FileCount < InFiles.Num())
		{
			TArray<FString> FilesInBatch;
			for (int32 FileIndex = 0; FileCount < InFiles.Num() && FileIndex < GitSourceControlConstants::MaxFilesPerBatch; FileIndex++, FileCount++)
			{
				FilesInBatch.Add(InFiles[FileCount]);
			}

			TArray<FString> BatchResults;
			TArray<FString> BatchErrors;
			bResult &= RunCommandInternal(InCommand, InPathToGitBinary, InRepositoryRoot, InParameters, FilesInBatch, BatchResults, BatchErrors);
			OutResults += BatchResults;
			OutErrorMessages += BatchErrors;
		}
	}
	else
	{
		bResult = RunCommandInternal(InCommand, InPathToGitBinary, InRepositoryRoot, InParameters, InFiles, OutResults, OutErrorMessages);
	}

	return bResult;
}

bool RunLFSCommand(const FString& InCommand, const FString& InRepositoryRoot, const TArray<FString>& InParameters, const TArray<FString>& InFiles,
				   TArray<FString>& OutResults, TArray<FString>& OutErrorMessages)
{
	FString BaseDir = IPluginManager::Get().FindPlugin("GitSourceControl")->GetBaseDir();
#if PLATFORM_WINDOWS
	FString LFSLockBinary = FString::Printf(TEXT("%s/git-lfs.exe"), *BaseDir);
#elif PLATFORM_MAC
	FString LFSLockBinary = FString::Printf(TEXT("%s/git-lfs-mac"), *BaseDir);
#elif PLATFORM_LINUX
	FString LFSLockBinary = FString::Printf(TEXT("%s/git-lfs"), *BaseDir);
#else
	checkf(false, TEXT("Unhandled platform for LFS binary!"));
#endif

	return GitSourceControlUtils::RunCommand(InCommand, LFSLockBinary, InRepositoryRoot, InParameters, InFiles, OutResults, OutErrorMessages);
}

// Run a Git "commit" command by batches
bool RunCommit(const FString& InPathToGitBinary, const FString& InRepositoryRoot, const TArray<FString>& InParameters, const TArray<FString>& InFiles,
			   TArray<FString>& OutResults, TArray<FString>& OutErrorMessages)
{
	bool bResult = true;

	if (InFiles.Num() > GitSourceControlConstants::MaxFilesPerBatch)
	{
		// Batch files up so we dont exceed command-line limits
		int32 FileCount = 0;
		{
			TArray<FString> FilesInBatch;
			for (int32 FileIndex = 0; FileIndex < GitSourceControlConstants::MaxFilesPerBatch; FileIndex++, FileCount++)
			{
				FilesInBatch.Add(InFiles[FileCount]);
			}
			// First batch is a simple "git commit" command with only the first files
			bResult &= RunCommandInternal(TEXT("commit"), InPathToGitBinary, InRepositoryRoot, InParameters, FilesInBatch, OutResults, OutErrorMessages);
		}

		TArray<FString> Parameters;
		for (const auto& Parameter : InParameters)
		{
			Parameters.Add(Parameter);
		}
		Parameters.Add(TEXT("--amend"));

		while (FileCount < InFiles.Num())
		{
			TArray<FString> FilesInBatch;
			for (int32 FileIndex = 0; FileCount < InFiles.Num() && FileIndex < GitSourceControlConstants::MaxFilesPerBatch; FileIndex++, FileCount++)
			{
				FilesInBatch.Add(InFiles[FileCount]);
			}
			// Next batches "amend" the commit with some more files
			TArray<FString> BatchResults;
			TArray<FString> BatchErrors;
			bResult &= RunCommandInternal(TEXT("commit"), InPathToGitBinary, InRepositoryRoot, Parameters, FilesInBatch, BatchResults, BatchErrors);
			OutResults += BatchResults;
			OutErrorMessages += BatchErrors;
		}
	}
	else
	{
		bResult = RunCommandInternal(TEXT("commit"), InPathToGitBinary, InRepositoryRoot, InParameters, InFiles, OutResults, OutErrorMessages);
	}

	return bResult;
}

/**
 * Parse informations on a file locked with Git LFS
 *
 * Example output of "git lfs locks"
Content\ThirdPersonBP\Blueprints\ThirdPersonCharacter.uasset    SRombauts       ID:891
Content\ThirdPersonBP\Blueprints\ThirdPersonGameMode.uasset     SRombauts       ID:896
 */
class FGitLfsLocksParser
{
public:
	FGitLfsLocksParser(const FString& InRepositoryRoot, const FString& InStatus)
	{
		TArray<FString> Informations;
		InStatus.ParseIntoArray(Informations, TEXT("\t"), true);
		if (Informations.Num() >= 3)
		{
			Informations[0].TrimEndInline(); // Trim whitespace from the end of the filename
			Informations[1].TrimEndInline(); // Trim whitespace from the end of the username
			LocalFilename = FPaths::ConvertRelativePathToFull(InRepositoryRoot, Informations[0]);
			LockUser = MoveTemp(Informations[1]);
		}
	}

	FString LocalFilename; ///< Filename on disk
	FString LockUser; ///< Name of user who has file locked
};

/**
 * @brief Extract the relative filename from a Git status result.
 *
 * Examples of status results:
M  Content/Textures/T_Perlin_Noise_M.uasset
R  Content/Textures/T_Perlin_Noise_M.uasset -> Content/Textures/T_Perlin_Noise_M2.uasset
?? Content/Materials/M_Basic_Wall.uasset
!! BasicCode.sln
 *
 * @param[in] InResult One line of status
 * @return Relative filename extracted from the line of status
 *
 * @see FGitStatusFileMatcher and StateFromGitStatus()
 */
static FString FilenameFromGitStatus(const FString& InResult)
{
	int32 RenameIndex;
	if (InResult.FindLastChar('>', RenameIndex))
	{
		// Extract only the second part of a rename "from -> to"
		return InResult.RightChop(RenameIndex + 2);
	}
	else
	{
		// Extract the relative filename from the Git status result (after the 2 letters status and 1 space)
		return InResult.RightChop(3);
	}
}

/** Match the relative filename of a Git status result with a provided absolute filename */
class FGitStatusFileMatcher
{
public:
	FGitStatusFileMatcher(const FString& InAbsoluteFilename) : AbsoluteFilename(InAbsoluteFilename)
	{}

	bool operator()(const FString& InResult) const
	{
		return AbsoluteFilename.Contains(FilenameFromGitStatus(InResult));
	}

private:
	const FString& AbsoluteFilename;
};

/**
 * Extract and interpret the file state from the given Git status result.
 * @see http://git-scm.com/docs/git-status
 * ' ' = unmodified
 * 'M' = modified
 * 'A' = added
 * 'D' = deleted
 * 'R' = renamed
 * 'C' = copied
 * 'U' = updated but unmerged
 * '?' = unknown/untracked
 * '!' = ignored
 */
class FGitStatusParser
{
public:
	FGitStatusParser(const FString& InResult)
	{
		TCHAR IndexState = InResult[0];
		TCHAR WCopyState = InResult[1];
		if ((IndexState == 'U' || WCopyState == 'U') || (IndexState == 'A' && WCopyState == 'A') || (IndexState == 'D' && WCopyState == 'D'))
		{
			// "Unmerged" conflict cases are generally marked with a "U",
			// but there are also the special cases of both "A"dded, or both "D"eleted
			State = EWorkingCopyState::Conflicted;
		}
		else if (IndexState == 'A')
		{
			State = EWorkingCopyState::Added;
		}
		else if (IndexState == 'D')
		{
			State = EWorkingCopyState::Deleted;
		}
		else if (WCopyState == 'D')
		{
			State = EWorkingCopyState::Missing;
		}
		else if (IndexState == 'M' || WCopyState == 'M')
		{
			State = EWorkingCopyState::Modified;
		}
		else if (IndexState == 'R')
		{
			State = EWorkingCopyState::Renamed;
		}
		else if (IndexState == 'C')
		{
			State = EWorkingCopyState::Copied;
		}
		else if (IndexState == '?' || WCopyState == '?')
		{
			State = EWorkingCopyState::NotControlled;
		}
		else if (IndexState == '!' || WCopyState == '!')
		{
			State = EWorkingCopyState::Ignored;
		}
		else
		{
			// Unmodified never yield a status
			State = EWorkingCopyState::Unknown;
		}
	}

	EWorkingCopyState::Type State;
};

/**
 * Extract the status of a unmerged (conflict) file
 *
 * Example output of git ls-files --unmerged Content/Blueprints/BP_Test.uasset
100644 d9b33098273547b57c0af314136f35b494e16dcb 1	Content/Blueprints/BP_Test.uasset
100644 a14347dc3b589b78fb19ba62a7e3982f343718bc 2	Content/Blueprints/BP_Test.uasset
100644 f3137a7167c840847cd7bd2bf07eefbfb2d9bcd2 3	Content/Blueprints/BP_Test.uasset
 *
 * 1: The "common ancestor" of the file (the version of the file that both the current and other branch originated from).
 * 2: The version from the current branch (the master branch in this case).
 * 3: The version from the other branch (the test branch)
*/
class FGitConflictStatusParser
{
public:
	/** Parse the unmerge status: extract the base SHA1 identifier of the file */
	FGitConflictStatusParser(const TArray<FString>& InResults)
	{
		const FString& FirstResult = InResults[0]; // 1: The common ancestor of merged branches
		CommonAncestorFileId = FirstResult.Mid(7, 40);
	}

	FString CommonAncestorFileId; ///< SHA1 Id of the file (warning: not the commit Id)
};

/** Execute a command to get the details of a conflict */
static void RunGetConflictStatus(const FString& InPathToGitBinary, const FString& InRepositoryRoot, const FString& InFile, FGitSourceControlState& InOutFileState)
{
	TArray<FString> ErrorMessages;
	TArray<FString> Results;
	TArray<FString> Files;
	Files.Add(InFile);
	TArray<FString> Parameters;
	Parameters.Add(TEXT("--unmerged"));
	bool bResult = RunCommandInternal(TEXT("ls-files"), InPathToGitBinary, InRepositoryRoot, Parameters, Files, Results, ErrorMessages);
	if (bResult && Results.Num() == 3)
	{
		// Parse the unmerge status: extract the base revision (or the other branch?)
		FGitConflictStatusParser ConflictStatus(Results);
		InOutFileState.PendingMergeBaseFileHash = ConflictStatus.CommonAncestorFileId;
	}
}

/// Convert filename relative to the repository root to absolute path (inplace)
void AbsoluteFilenames(const FString& InRepositoryRoot, TArray<FString>& InFileNames)
{
	for (auto& FileName : InFileNames)
	{
		FileName = FPaths::ConvertRelativePathToFull(InRepositoryRoot, FileName);
	}
}

/** Run a 'git ls-files' command to get all files tracked by Git recursively in a directory.
 *
 * Called in case of a "directory status" (no file listed in the command) when using the "Submit to Source Control" menu.
 */
static bool ListFilesInDirectoryRecurse(const FString& InPathToGitBinary, const FString& InRepositoryRoot, const FString& InDirectory, TArray<FString>& OutFiles)
{
	TArray<FString> ErrorMessages;
	TArray<FString> Directory;
	Directory.Add(InDirectory);
	const bool bResult = RunCommandInternal(TEXT("ls-files"), InPathToGitBinary, InRepositoryRoot, TArray<FString>(), Directory, OutFiles, ErrorMessages);
	AbsoluteFilenames(InRepositoryRoot, OutFiles);
	return bResult;
}

/** Parse the array of strings results of a 'git status' command for a provided list of files all in a common directory
 *
 * Called in case of a normal refresh of status on a list of assets in a the Content Browser (or user selected "Refresh" context menu).
 *
 * Example git status results:
M  Content/Textures/T_Perlin_Noise_M.uasset
R  Content/Textures/T_Perlin_Noise_M.uasset -> Content/Textures/T_Perlin_Noise_M2.uasset
?? Content/Materials/M_Basic_Wall.uasset
!! BasicCode.sln
*/
static void ParseFileStatusResult(const FString& InPathToGitBinary, const FString& InRepositoryRoot, const bool InUsingLfsLocking, const TArray<FString>& InFiles,
								  const TMap<FString, FString>& InLockedFiles, const TArray<FString>& InResults, TArray<FGitSourceControlState>& OutStates)
{
	FGitSourceControlModule& GitSourceControl = FModuleManager::GetModuleChecked<FGitSourceControlModule>("GitSourceControl");
	const FString LfsUserName = GitSourceControl.AccessSettings().GetLfsUserName();
	const FDateTime Now = FDateTime::Now();

	// Iterate on all files explicitly listed in the command
	for (const auto& File : InFiles)
	{
		FGitSourceControlState FileState(File, InUsingLfsLocking);
		// Search the file in the list of status
		int32 IdxResult = InResults.IndexOfByPredicate(FGitStatusFileMatcher(File));
		if (IdxResult != INDEX_NONE)
		{
			// File found in status results; only the case for "changed" files
			FGitStatusParser StatusParser(InResults[IdxResult]);
#if UE_BUILD_DEBUG
			UE_LOG(LogSourceControl, Log, TEXT("Status(%s) = '%s' => %d"), *File, *InResults[IdxResult], static_cast<int>(StatusParser.State));
#endif

			FileState.WorkingCopyState = StatusParser.State;
			if (FileState.IsConflicted())
			{
				// In case of a conflict (unmerged file) get the base revision to merge
				RunGetConflictStatus(InPathToGitBinary, InRepositoryRoot, File, FileState);
			}
		}
		else
		{
			// File not found in status
			if (FPaths::FileExists(File))
			{
				// usually means the file is unchanged,
				FileState.WorkingCopyState = EWorkingCopyState::Unchanged;
#if UE_BUILD_DEBUG
				UE_LOG(LogSourceControl, Log, TEXT("Status(%s) not found but exists => unchanged"), *File);
#endif
			}
			else
			{
				// but also the case for newly created content: there is no file on disk until the content is saved for the first time
				FileState.WorkingCopyState = EWorkingCopyState::NotControlled;
#if UE_BUILD_DEBUG
				UE_LOG(LogSourceControl, Log, TEXT("Status(%s) not found and does not exists => new/not controled"), *File);
#endif
			}
		}
		if (InLockedFiles.Contains(File))
		{
			FileState.LockUser = InLockedFiles[File];
			if (LfsUserName == FileState.LockUser)
			{
				FileState.LockState = ELockState::Locked;
			}
			else
			{
				FileState.LockState = ELockState::LockedOther;
			}
#if UE_BUILD_DEBUG
			UE_LOG(LogSourceControl, Log, TEXT("Status(%s) Locked by '%s'"), *File, *FileState.LockUser);
#endif
		}
		else
		{
			FileState.LockState = ELockState::NotLocked;
#if UE_BUILD_DEBUG
			if (InUsingLfsLocking)
			{
				UE_LOG(LogSourceControl, Log, TEXT("Status(%s) Not Locked"), *File);
			}
#endif
		}
		FileState.TimeStamp = Now;
		OutStates.Add(FileState);
	}
}

/** Parse the array of strings results of a 'git status' command for a directory
 *
 *  Called in case of a "directory status" (no file listed in the command) ONLY to detect Deleted/Missing/Untracked files
 * since those files are not listed by the 'git ls-files' command.
 *
 * @see #ParseFileStatusResult() above for an example of a 'git status' results
 */
static void ParseDirectoryStatusResult(const FString& InPathToGitBinary, const FString& InRepositoryRoot, const bool InUsingLfsLocking,
									   const TArray<FString>& InResults, TArray<FGitSourceControlState>& OutStates)
{
	// Iterate on each line of result of the status command
	for (const FString& Result : InResults)
	{
		const FString RelativeFilename = FilenameFromGitStatus(Result);
		const FString File = FPaths::ConvertRelativePathToFull(InRepositoryRoot, RelativeFilename);

		FGitSourceControlState FileState(File, InUsingLfsLocking);
		FGitStatusParser StatusParser(Result);
		if ((EWorkingCopyState::Deleted == StatusParser.State) || (EWorkingCopyState::Missing == StatusParser.State) ||
			(EWorkingCopyState::NotControlled == StatusParser.State))
		{
			FileState.WorkingCopyState = StatusParser.State;
			FileState.TimeStamp.Now();
			OutStates.Add(MoveTemp(FileState));
		}
	}
}

/**
 * @brief Detects how to parse the result of a "status" command to get workspace file states
 *
 *  It is either a command for a whole directory (ie. "Content/", in case of "Submit to Source Control" menu),
 * or for one or more files all on a same directory (by design, since we group files by directory in RunUpdateStatus())
 *
 * @param[in]	InPathToGitBinary	The path to the Git binary
 * @param[in]	InRepositoryRoot	The Git repository from where to run the command - usually the Game directory (can be empty)
 * @param[in]	InUsingLfsLocking	Tells if using the Git LFS file Locking workflow
 * @param[in]	InFiles				List of files in a directory, or the path to the directory itself (never empty).
 * @param[out]	InResults			Results from the "status" command
 * @param[out]	OutStates			States of files for witch the status has been gathered (distinct than InFiles in case of a "directory status")
 */
static void ParseStatusResults(const FString& InPathToGitBinary, const FString& InRepositoryRoot, const bool InUsingLfsLocking, const TArray<FString>& InFiles,
							   const TMap<FString, FString>& InLockedFiles, const TArray<FString>& InResults, TArray<FGitSourceControlState>& OutStates)
{
	if ((InFiles.Num() == 1) && FPaths::DirectoryExists(InFiles[0]))
	{
		// 1) Special case for "status" of a directory: requires to get the list of files by ourselves.
		//   (this is triggered by the "Submit to Source Control" menu)
#if UE_BUILD_DEBUG
		UE_LOG(LogSourceControl, Log, TEXT("ParseStatusResults: 1) Special case for status of a directory (%s)"), *InFiles[0]);
#endif
		TArray<FString> Files;
		const FString& Directory = InFiles[0];
		const bool bResult = ListFilesInDirectoryRecurse(InPathToGitBinary, InRepositoryRoot, Directory, Files);
		if (bResult)
		{
			ParseFileStatusResult(InPathToGitBinary, InRepositoryRoot, InUsingLfsLocking, Files, InLockedFiles, InResults, OutStates);
		}
		// The above cannot detect deleted assets since there is no file left to enumerate (either by the Content Browser or by git ls-files)
		// => so we also parse the status results to explicitly look for Deleted/Missing assets
		ParseDirectoryStatusResult(InPathToGitBinary, InRepositoryRoot, InUsingLfsLocking, InResults, OutStates);
	}
	else
	{
		// 2) General case for one or more files in the same directory.
#if UE_BUILD_DEBUG
		UE_LOG(LogSourceControl, Log, TEXT("ParseStatusResults: 2) General case for one or more files (%s, ...)"), *InFiles[0]);
#endif
		ParseFileStatusResult(InPathToGitBinary, InRepositoryRoot, InUsingLfsLocking, InFiles, InLockedFiles, InResults, OutStates);
	}
}

void CheckRemote(const FString& CurrentBranchName, const FString& InPathToGitBinary, const FString& InRepositoryRoot, const TArray<FString>& OnePath,
				 TArray<FString>& OutErrorMessages, TArray<FGitSourceControlState>& OutStates)
{
	// Using git diff, we can obtain a list of files that were modified between our current origin and HEAD. Assumes that fetch has been run to get accurate info.
	// TODO: should do a fetch (at least periodically).

	// Gather valid remote branches
	TArray<FString> Results;
	TArray<FString> ErrorMessages;
	TSet<FString> Branches;
	TArray<FString> ParametersLsRemote;
	// TODO: make branch names configurable
	Branches.Add(TEXT("master"));
	Branches.Add(TEXT("trunk"));
	Branches.Add(TEXT("promoted"));
	Branches.Add(CurrentBranchName);
	TSet<FString> BranchesToDiff;
	for (auto& Branch : Branches)
	{
		ParametersLsRemote.Add(TEXT("origin"));
		ParametersLsRemote.Add(Branch);
		const bool bResultLsRemote = RunCommand(TEXT("ls-remote"), InPathToGitBinary, InRepositoryRoot, ParametersLsRemote, OnePath, Results, ErrorMessages);
		if (bResultLsRemote && Results.Num())
		{
			BranchesToDiff.Add(Branch);
		}
		ParametersLsRemote.Reset(2);
		Results.Reset();
	}

	const bool bDiffAgainstRemoteCurrent = BranchesToDiff.Contains(CurrentBranchName);
	if (!bDiffAgainstRemoteCurrent)
	{
		// still add to check as a local
		BranchesToDiff.Add(CurrentBranchName);
	}
	TArray<FString> ParametersDiff;
	for (auto& Branch : BranchesToDiff)
	{
		ParametersDiff.Add(TEXT("--name-only"));
		if (Branch.Equals(CurrentBranchName))
		{
			ParametersDiff.Add(bDiffAgainstRemoteCurrent ? FString::Printf(TEXT("origin/%s "), *Branch) : Branch);
		}
		else
		{
			ParametersDiff.Add(FString::Printf(TEXT("origin/%s "), *Branch));
		}
		ParametersDiff.Add(TEXT("HEAD"));
		const bool bResultDiff = RunCommand(TEXT("diff"), InPathToGitBinary, InRepositoryRoot, ParametersDiff, OnePath, Results, ErrorMessages);
		if (bResultDiff)
		{
			for (const FString& NewerFileName : Results)
			{
				const FString NewerFilePath = FPaths::ConvertRelativePathToFull(InRepositoryRoot, NewerFileName);

				// Find existing corresponding file state to update it (not found would mean new file or not in the current path)
				if (FGitSourceControlState* FileStatePtr =
						OutStates.FindByPredicate([NewerFilePath](FGitSourceControlState& FileState) { return FileState.LocalFilename == NewerFilePath; }))
				{
					FileStatePtr->bNewerVersionOnServer = true;
				}
			}
		}
		ParametersDiff.Reset();
	}

	OutErrorMessages.Append(ErrorMessages);
}

// Run a batch of Git "status" command to update status of given files and/or directories.
bool RunUpdateStatus(const FString& InPathToGitBinary, const FString& InRepositoryRoot, const bool InUsingLfsLocking, const TArray<FString>& InFiles, TArray<FString>& OutErrorMessages, TArray<FGitSourceControlState>& OutStates, bool bInvalidateCache)
{
	bool bResults = true;
	TMap<FString, FString> LockedFiles;

	// 0) Issue a "git lfs locks" command at the root of the repository
	if (InUsingLfsLocking)
	{
		const FDateTime CurrentTime = FDateTime::UtcNow();
		FTimespan CacheTimeElapsed = CurrentTime - FGitLockedFilesCache::LastUpdated;
		FTimespan CacheLimit = FTimespan::FromMinutes(3);
		bool bCacheExpired = (FGitLockedFilesCache::LockedFiles.Num() < 1) || CacheTimeElapsed > CacheLimit;
		if (bInvalidateCache || bCacheExpired)
		{
			TArray<FString> Results;
			TArray<FString> ErrorMessages;
			bool bResult = RunCommand(TEXT("lfs locks"), InPathToGitBinary, InRepositoryRoot, TArray<FString>(), TArray<FString>(), Results, ErrorMessages);
			for (const FString& Result : Results)
			{
				FGitLfsLocksParser LockFile(InRepositoryRoot, Result);
#if UE_BUILD_DEBUG
				UE_LOG(LogSourceControl, Log, TEXT("LockedFile(%s, %s)"), *LockFile.LocalFilename, *LockFile.LockUser);
#endif
				LockedFiles.Add(MoveTemp(LockFile.LocalFilename), MoveTemp(LockFile.LockUser));
			}

			FGitLockedFilesCache::LockedFiles = LockedFiles;
			FGitLockedFilesCache::LastUpdated = FDateTime::UtcNow();
		}
		else
		{
			LockedFiles = FGitLockedFilesCache::LockedFiles;

			TArray<FString> Params;
			Params.Add(TEXT("--local"));

			TArray<FString> Results;
			TArray<FString> ErrorMessages;
			bool bResult = RunCommand(TEXT("lfs locks"), InPathToGitBinary, InRepositoryRoot, Params, TArray<FString>(), Results, ErrorMessages);
			for (const FString& Result : Results)
			{
				FGitLfsLocksParser LockFile(InRepositoryRoot, Result);
#if UE_BUILD_DEBUG
				UE_LOG(LogSourceControl, Log, TEXT("LockedFile(%s, %s)"), *LockFile.LocalFilename, *LockFile.LockUser);
#endif
				LockedFiles.FindOrAdd(MoveTemp(LockFile.LocalFilename), MoveTemp(LockFile.LockUser));
			}

			FGitLockedFilesCache::LockedFiles = LockedFiles;
		}
	}

	// Git status does not show any "untracked files" when called with files from different subdirectories! (issue #3)
	// 1) So here we group files by path (ie. by subdirectory)
	TMap<FString, TArray<FString>> GroupOfFiles;
	for (const auto& File : InFiles)
	{
		const FString Path = FPaths::GetPath(*File);
		TArray<FString>* Group = GroupOfFiles.Find(Path);
		if (Group != nullptr)
		{
			Group->Add(File);
		}
		else
		{
			TArray<FString> NewGroup;
			NewGroup.Add(File);
			GroupOfFiles.Add(Path, NewGroup);
		}
	}

	// Get the current branch name, since we need origin of current branch
	FString BranchName;
	GitSourceControlUtils::GetBranchName(InPathToGitBinary, InRepositoryRoot, BranchName);

	TArray<FString> Parameters;
	Parameters.Add(TEXT("--porcelain"));
	Parameters.Add(TEXT("--ignored"));

	// 2) then we can batch git status operation by subdirectory
	for (const auto& Files : GroupOfFiles)
	{
		// "git status" can only detect renamed and deleted files when it operate on a folder, so use one folder path for all files in a directory
		const FString Path = FPaths::GetPath(*Files.Value[0]);
		TArray<FString> OnePath;
		// Only one file: optim very useful for the .uproject file at the root to avoid parsing the whole repository
		// (works only if the file exists)
		if ((Files.Value.Num() == 1) && (FPaths::FileExists(Files.Value[0])))
		{
			OnePath.Add(Files.Value[0]);
		}
		else
		{
			OnePath.Add(Path);
		}
		{
			TArray<FString> Results;
			TArray<FString> ErrorMessages;
			const bool bResult = RunCommand(TEXT("status"), InPathToGitBinary, InRepositoryRoot, Parameters, OnePath, Results, ErrorMessages);
			OutErrorMessages.Append(ErrorMessages);
			if(bResult)
			{
				ParseStatusResults(InPathToGitBinary, InRepositoryRoot, InUsingLfsLocking, Files.Value, LockedFiles, Results, OutStates);
			}
		}

		if (!BranchName.IsEmpty())
		{
			CheckRemote(BranchName, InPathToGitBinary, InRepositoryRoot, OnePath, OutErrorMessages, OutStates);
		}
	}

	return bResults;
}

// Run a Git `cat-file --filters` command to dump the binary content of a revision into a file.
bool RunDumpToFile(const FString& InPathToGitBinary, const FString& InRepositoryRoot, const FString& InParameter, const FString& InDumpFileName)
{
	int32 ReturnCode = -1;
	FString FullCommand;

	FGitSourceControlModule& GitSourceControl = FModuleManager::GetModuleChecked<FGitSourceControlModule>("GitSourceControl");
	const FGitVersion& GitVersion = GitSourceControl.GetProvider().GetGitVersion();

	if (!InRepositoryRoot.IsEmpty())
	{
		// Specify the working copy (the root) of the git repository (before the command itself)
		FullCommand = TEXT("-C \"");
		FullCommand += InRepositoryRoot;
		FullCommand += TEXT("\" ");
	}

	// then the git command itself
	if (GitVersion.bHasCatFileWithFilters)
	{
		// Newer versions (2.9.3.windows.2) support smudge/clean filters used by Git LFS, git-fat, git-annex, etc
		FullCommand += TEXT("cat-file --filters ");
	}
	else
	{
		// Previous versions fall-back on "git show" like before
		FullCommand += TEXT("show ");
	}

	// Append to the command the parameter
	FullCommand += InParameter;

	const bool bLaunchDetached = false;
	const bool bLaunchHidden = true;
	const bool bLaunchReallyHidden = bLaunchHidden;

	void* PipeRead = nullptr;
	void* PipeWrite = nullptr;

	verify(FPlatformProcess::CreatePipe(PipeRead, PipeWrite));

	UE_LOG(LogSourceControl, Log, TEXT("RunDumpToFile: 'git %s'"), *FullCommand);

	FProcHandle ProcessHandle = FPlatformProcess::CreateProc(*InPathToGitBinary, *FullCommand, bLaunchDetached, bLaunchHidden, bLaunchReallyHidden, nullptr, 0,
															 *InRepositoryRoot, PipeWrite);
	if (ProcessHandle.IsValid())
	{
		FPlatformProcess::Sleep(0.01);

		TArray<uint8> BinaryFileContent;
		while (FPlatformProcess::IsProcRunning(ProcessHandle))
		{
			TArray<uint8> BinaryData;
			FPlatformProcess::ReadPipeToArray(PipeRead, BinaryData);
			if (BinaryData.Num() > 0)
			{
				BinaryFileContent.Append(MoveTemp(BinaryData));
			}
		}
		TArray<uint8> BinaryData;
		FPlatformProcess::ReadPipeToArray(PipeRead, BinaryData);
		if (BinaryData.Num() > 0)
		{
			BinaryFileContent.Append(MoveTemp(BinaryData));
		}

		FPlatformProcess::GetProcReturnCode(ProcessHandle, &ReturnCode);
		if (ReturnCode == 0)
		{
			// Save buffer into temp file
			if (FFileHelper::SaveArrayToFile(BinaryFileContent, *InDumpFileName))
			{
				UE_LOG(LogSourceControl, Log, TEXT("Writed '%s' (%do)"), *InDumpFileName, BinaryFileContent.Num());
			}
			else
			{
				UE_LOG(LogSourceControl, Error, TEXT("Could not write %s"), *InDumpFileName);
				ReturnCode = -1;
			}
		}
		else
		{
			UE_LOG(LogSourceControl, Error, TEXT("DumpToFile: ReturnCode=%d"), ReturnCode);
		}

		FPlatformProcess::CloseProc(ProcessHandle);
	}
	else
	{
		UE_LOG(LogSourceControl, Error, TEXT("Failed to launch 'git cat-file'"));
	}

	FPlatformProcess::ClosePipe(PipeRead, PipeWrite);

	return (ReturnCode == 0);
}

/**
 * Translate file actions from the given Git log --name-status command to keywords used by the Editor UI.
 *
 * @see https://www.kernel.org/pub/software/scm/git/docs/git-log.html
 * ' ' = unmodified
 * 'M' = modified
 * 'A' = added
 * 'D' = deleted
 * 'R' = renamed
 * 'C' = copied
 * 'T' = type changed
 * 'U' = updated but unmerged
 * 'X' = unknown
 * 'B' = broken pairing
 *
 * @see SHistoryRevisionListRowContent::GenerateWidgetForColumn(): "add", "edit", "delete", "branch" and "integrate" (everything else is taken like "edit")
 */
static FString LogStatusToString(TCHAR InStatus)
{
	switch (InStatus)
	{
		case TEXT(' '):
			return FString("unmodified");
		case TEXT('M'):
			return FString("modified");
		case TEXT('A'): // added: keyword "add" to display a specific icon instead of the default "edit" action one
			return FString("add");
		case TEXT('D'): // deleted: keyword "delete" to display a specific icon instead of the default "edit" action one
			return FString("delete");
		case TEXT('R'): // renamed keyword "branch" to display a specific icon instead of the default "edit" action one
			return FString("branch");
		case TEXT('C'): // copied keyword "branch" to display a specific icon instead of the default "edit" action one
			return FString("branch");
		case TEXT('T'):
			return FString("type changed");
		case TEXT('U'):
			return FString("unmerged");
		case TEXT('X'):
			return FString("unknown");
		case TEXT('B'):
			return FString("broked pairing");
	}

	return FString();
}

/**
 * Parse the array of strings results of a 'git log' command
 *
 * Example git log results:
commit 97a4e7626681895e073aaefd68b8ac087db81b0b
Author: Sébastien Rombauts <sebastien.rombauts@gmail.com>
Date:   2014-2015-05-15 21:32:27 +0200

	Another commit used to test History

	 - with many lines
	 - some <xml>
	 - and strange characteres $*+

M	Content/Blueprints/Blueprint_CeilingLight.uasset
R100	Content/Textures/T_Concrete_Poured_D.uasset Content/Textures/T_Concrete_Poured_D2.uasset

commit 355f0df26ebd3888adbb558fd42bb8bd3e565000
Author: Sébastien Rombauts <sebastien.rombauts@gmail.com>
Date:   2014-2015-05-12 11:28:14 +0200

	Testing git status, edit, and revert

A	Content/Blueprints/Blueprint_CeilingLight.uasset
C099	Content/Textures/T_Concrete_Poured_N.uasset Content/Textures/T_Concrete_Poured_N2.uasset
*/
static void ParseLogResults(const TArray<FString>& InResults, TGitSourceControlHistory& OutHistory)
{
	TSharedRef<FGitSourceControlRevision, ESPMode::ThreadSafe> SourceControlRevision = MakeShareable(new FGitSourceControlRevision);
	for (const auto& Result : InResults)
	{
		if (Result.StartsWith(TEXT("commit "))) // Start of a new commit
		{
			// End of the previous commit
			if (SourceControlRevision->RevisionNumber != 0)
			{
				OutHistory.Add(MoveTemp(SourceControlRevision));

				SourceControlRevision = MakeShareable(new FGitSourceControlRevision);
			}
			SourceControlRevision->CommitId = Result.RightChop(7); // Full commit SHA1 hexadecimal string
			SourceControlRevision->ShortCommitId = SourceControlRevision->CommitId.Left(8); // Short revision ; first 8 hex characters (max that can hold a 32
																							// bit integer)
			SourceControlRevision->CommitIdNumber = FParse::HexNumber(*SourceControlRevision->ShortCommitId);
			SourceControlRevision->RevisionNumber = -1; // RevisionNumber will be set at the end, based off the index in the History
		}
		else if (Result.StartsWith(TEXT("Author: "))) // Author name & email
		{
			// Remove the 'email' part of the UserName
			FString UserNameEmail = Result.RightChop(8);
			int32 EmailIndex = 0;
			if (UserNameEmail.FindLastChar('<', EmailIndex))
			{
				SourceControlRevision->UserName = UserNameEmail.Left(EmailIndex - 1);
			}
		}
		else if (Result.StartsWith(TEXT("Date:   "))) // Commit date
		{
			FString Date = Result.RightChop(8);
			SourceControlRevision->Date = FDateTime::FromUnixTimestamp(FCString::Atoi(*Date));
		}
		//	else if(Result.IsEmpty()) // empty line before/after commit message has already been taken care by FString::ParseIntoArray()
		else if (Result.StartsWith(TEXT("    "))) // Multi-lines commit message
		{
			SourceControlRevision->Description += Result.RightChop(4);
			SourceControlRevision->Description += TEXT("\n");
		}
		else // Name of the file, starting with an uppercase status letter ("A"/"M"...)
		{
			const TCHAR Status = Result[0];
			SourceControlRevision->Action = LogStatusToString(Status); // Readable action string ("Added", Modified"...) instead of "A"/"M"...
			// Take care of special case for Renamed/Copied file: extract the second filename after second tabulation
			int32 IdxTab;
			if (Result.FindLastChar('\t', IdxTab))
			{
				SourceControlRevision->Filename = Result.RightChop(IdxTab + 1); // relative filename
			}
		}
	}
	// End of the last commit
	if (SourceControlRevision->RevisionNumber != 0)
	{
		OutHistory.Add(MoveTemp(SourceControlRevision));
	}

	// Then set the revision number of each Revision based on its index (reverse order since the log starts with the most recent change)
	for (int32 RevisionIndex = 0; RevisionIndex < OutHistory.Num(); RevisionIndex++)
	{
		const auto& SourceControlRevisionItem = OutHistory[RevisionIndex];
		SourceControlRevisionItem->RevisionNumber = OutHistory.Num() - RevisionIndex;

		// Special case of a move ("branch" in Perforce term): point to the previous change (so the next one in the order of the log)
		if ((SourceControlRevisionItem->Action == "branch") && (RevisionIndex < OutHistory.Num() - 1))
		{
			SourceControlRevisionItem->BranchSource = OutHistory[RevisionIndex + 1];
		}
	}
}

/**
 * Extract the SHA1 identifier and size of a blob (file) from a Git "ls-tree" command.
 *
 * Example output for the command git ls-tree --long 7fdaeb2 Content/Blueprints/BP_Test.uasset
100644 blob a14347dc3b589b78fb19ba62a7e3982f343718bc   70731	Content/Blueprints/BP_Test.uasset
*/
class FGitLsTreeParser
{
public:
	/** Parse the unmerge status: extract the base SHA1 identifier of the file */
	FGitLsTreeParser(const TArray<FString>& InResults)
	{
		const FString& FirstResult = InResults[0];
		FileHash = FirstResult.Mid(12, 40);
		int32 IdxTab;
		if (FirstResult.FindChar('\t', IdxTab))
		{
			const FString SizeString = FirstResult.Mid(53, IdxTab - 53);
			FileSize = FCString::Atoi(*SizeString);
		}
	}

	FString FileHash; ///< SHA1 Id of the file (warning: not the commit Id)
	int32 FileSize; ///< Size of the file (in bytes)
};

// Run a Git "log" command and parse it.
bool RunGetHistory(const FString& InPathToGitBinary, const FString& InRepositoryRoot, const FString& InFile, bool bMergeConflict,
				   TArray<FString>& OutErrorMessages, TGitSourceControlHistory& OutHistory)
{
	bool bResults;
	{
		TArray<FString> Results;
		TArray<FString> Parameters;
		Parameters.Add(TEXT("--follow")); // follow file renames
		Parameters.Add(TEXT("--date=raw"));
		Parameters.Add(TEXT("--name-status")); // relative filename at this revision, preceded by a status character
		Parameters.Add(TEXT("--pretty=medium")); // make sure format matches expected in ParseLogResults
		if (bMergeConflict)
		{
			// In case of a merge conflict, we also need to get the tip of the "remote branch" (MERGE_HEAD) before the log of the "current branch" (HEAD)
			// @todo does not work for a cherry-pick! Test for a rebase.
			Parameters.Add(TEXT("MERGE_HEAD"));
			Parameters.Add(TEXT("--max-count 1"));
		}
		TArray<FString> Files;
		Files.Add(*InFile);
		bResults = RunCommand(TEXT("log"), InPathToGitBinary, InRepositoryRoot, Parameters, Files, Results, OutErrorMessages);
		if (bResults)
		{
			ParseLogResults(Results, OutHistory);
		}
	}
	for (auto& Revision : OutHistory)
	{
		// Get file (blob) sha1 id and size
		TArray<FString> Results;
		TArray<FString> Parameters;
		Parameters.Add(TEXT("--long")); // Show object size of blob (file) entries.
		Parameters.Add(Revision->GetRevision());
		TArray<FString> Files;
		Files.Add(*Revision->GetFilename());
		bResults &= RunCommand(TEXT("ls-tree"), InPathToGitBinary, InRepositoryRoot, Parameters, Files, Results, OutErrorMessages);
		if (bResults && Results.Num())
		{
			FGitLsTreeParser LsTree(Results);
			Revision->FileHash = LsTree.FileHash;
			Revision->FileSize = LsTree.FileSize;
		}
	}

	return bResults;
}

TArray<FString> RelativeFilenames(const TArray<FString>& InFileNames, const FString& InRelativeTo)
{
	TArray<FString> RelativeFiles;
	FString RelativeTo = InRelativeTo;

	// Ensure that the path ends w/ '/'
	if ((RelativeTo.Len() > 0) && (RelativeTo.EndsWith(TEXT("/"), ESearchCase::CaseSensitive) == false) &&
		(RelativeTo.EndsWith(TEXT("\\"), ESearchCase::CaseSensitive) == false))
	{
		RelativeTo += TEXT("/");
	}
	for (FString FileName : InFileNames) // string copy to be able to convert it inplace
	{
		if (FPaths::MakePathRelativeTo(FileName, *RelativeTo))
		{
			RelativeFiles.Add(FileName);
		}
	}

	return RelativeFiles;
}

bool UpdateCachedStates(const TArray<FGitSourceControlState>& InStates)
{
	FGitSourceControlModule& GitSourceControl = FModuleManager::GetModuleChecked<FGitSourceControlModule>("GitSourceControl");
	FGitSourceControlProvider& Provider = GitSourceControl.GetProvider();
	const bool bUsingGitLfsLocking = GitSourceControl.AccessSettings().IsUsingGitLfsLocking();

	// TODO without LFS : Workaround a bug with the Source Control Module not updating file state after a simple "Save" with no "Checkout" (when not using File Lock)
	const FDateTime Now = bUsingGitLfsLocking ? FDateTime::Now() : FDateTime();

	for (const auto& InState : InStates)
	{
		TSharedRef<FGitSourceControlState, ESPMode::ThreadSafe> State = Provider.GetStateInternal(InState.LocalFilename);
		*State = InState;
		State->TimeStamp = Now;

		// We've just updated the state, no need for UpdateStatus to be ran for this file again.
		Provider.AddFileToIgnoreForceCache(InState.LocalFilename);
	}

	return (InStates.Num() > 0);
}

bool UpdateCachedStates(const TArray<FString>& InFiles, EWorkingCopyState::Type WorkingState, TArray<FGitSourceControlState>& InStates)
{
	FGitSourceControlModule& GitSourceControl = FModuleManager::GetModuleChecked<FGitSourceControlModule>("GitSourceControl");
	FGitSourceControlProvider& Provider = GitSourceControl.GetProvider();

	TArray<TSharedRef<ISourceControlState, ESPMode::ThreadSafe>> LocalStates;
	Provider.GetState(InFiles, LocalStates, EStateCacheUsage::Use);

	for (auto& State : LocalStates)
	{
		auto NewState = StaticCastSharedRef<FGitSourceControlState>(State);
		NewState->WorkingCopyState = WorkingState;
		InStates.Add(NewState.Get());
	}

	return InStates.Num() > 0;
}

/**
 * Helper struct for RemoveRedundantErrors()
 */
struct FRemoveRedundantErrors
{
	FRemoveRedundantErrors(const FString& InFilter) : Filter(InFilter)
	{}

	bool operator()(const FString& String) const
	{
		if (String.Contains(Filter))
		{
			return true;
		}

		return false;
	}

	/** The filter string we try to identify in the reported error */
	FString Filter;
};

void RemoveRedundantErrors(FGitSourceControlCommand& InCommand, const FString& InFilter)
{
	bool bFoundRedundantError = false;
	for (auto Iter(InCommand.ErrorMessages.CreateConstIterator()); Iter; Iter++)
	{
		if (Iter->Contains(InFilter))
		{
			InCommand.InfoMessages.Add(*Iter);
			bFoundRedundantError = true;
		}
	}

	InCommand.ErrorMessages.RemoveAll(FRemoveRedundantErrors(InFilter));

	// if we have no error messages now, assume success!
	if (bFoundRedundantError && InCommand.ErrorMessages.Num() == 0 && !InCommand.bCommandSuccessful)
	{
		InCommand.bCommandSuccessful = true;
	}
}

} // namespace GitSourceControlUtils<|MERGE_RESOLUTION|>--- conflicted
+++ resolved
@@ -109,13 +109,9 @@
 
 	FullCommand += LogableCommand;
 
-<<<<<<< HEAD
 #if UE_BUILD_DEBUG
 	UE_LOG(LogSourceControl, Log, TEXT("RunCommand: 'git %s'"), *LogableCommand);
 #endif
-=======
-	UE_LOG(LogSourceControl, Log, TEXT("RunCommand: 'git %s'"), *LogableCommand);
->>>>>>> 203b9489
 
 	FString PathToGitOrEnvBinary = InPathToGitBinary;
 #if PLATFORM_MAC
@@ -143,14 +139,10 @@
 #endif
 	FPlatformProcess::ExecProcess(*PathToGitOrEnvBinary, *FullCommand, &ReturnCode, &OutResults, &OutErrors);
 
-<<<<<<< HEAD
 #if UE_BUILD_DEBUG
-	UE_LOG(LogSourceControl, Log, TEXT("RunCommand(%s):\n%s"), *InCommand, *OutResults);
-#endif
-=======
 	// TODO: add a setting to easily enable Verbose logging
 	UE_LOG(LogSourceControl, Verbose, TEXT("RunCommand(%s):\n%s"), *InCommand, *OutResults);
->>>>>>> 203b9489
+#endif
 	if(ReturnCode != ExpectedReturnCode || OutErrors.Len() > 0)
 	{
 		UE_LOG(LogSourceControl, Warning, TEXT("RunCommand(%s) ReturnCode=%d:\n%s"), *InCommand, ReturnCode, *OutErrors);
